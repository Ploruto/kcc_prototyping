use avian3d::{
    PhysicsPlugins,
    prelude::{PhysicsDebugPlugin, PhysicsDiagnosticsPlugin, PhysicsDiagnosticsUiPlugin},
};
use bevy::{
    pbr::{Atmosphere, light_consts::lux},
    prelude::*,
    render::camera::Exposure,
};
use bevy_enhanced_input::prelude::Actions;
use kcc_prototype::{
<<<<<<< HEAD
    camera::{CameraPlugin, MainCamera, TargetOf}, character::{EXAMPLE_CHARACTER_CAPSULE_LENGTH, EXAMPLE_CHARACTER_RADIUS}, input::{DefaultContext, InputPlugin}, level::LevelGeneratorPlugin, movement::{Character, KCCPlugin}
=======
    Attachments,
    camera::{CameraPlugin, FollowOffset, MainCamera},
    input::{DefaultContext, FlyCameraContext, InputPlugin, OrbitCameraContext},
    level::LevelGeneratorPlugin,
    movement::{Character, KCCPlugin},
>>>>>>> 28581b9b
};

fn main() -> AppExit {
    App::new()
        .add_plugins((
            DefaultPlugins,
            InputPlugin,
            CameraPlugin,
            PhysicsPlugins::default(),
            PhysicsDebugPlugin::default(),
            LevelGeneratorPlugin,
            KCCPlugin,
            PhysicsDiagnosticsPlugin,
            PhysicsDiagnosticsUiPlugin,
        ))
        .add_systems(Startup, setup)
        .run()
}

fn setup(
    mut commands: Commands,
    mut meshes: ResMut<Assets<Mesh>>,
    mut materials: ResMut<Assets<StandardMaterial>>,
) {
    commands.spawn((
        Transform::from_xyz(0.0, 10.5, 0.0),
        Actions::<DefaultContext>::default(),
        Actions::<FlyCameraContext>::default(),
        Actions::<OrbitCameraContext>::default(),
        Character::default(),
        Mesh3d(meshes.add(Capsule3d::new(0.35, 1.0))),
        MeshMaterial3d(materials.add(StandardMaterial {
            base_color: Color::WHITE.with_alpha(0.25),
            alpha_mode: AlphaMode::Blend,
            ..Default::default()
        })),
        Attachments::spawn_one((
            MainCamera,
            FollowOffset {
                absolute: Vec3::Y * 0.75,
                ..Default::default()
            },
            Camera {
                hdr: true,
                ..Default::default()
            },
            Camera3d::default(),
            Atmosphere::EARTH,
            Exposure::SUNLIGHT,
            Projection::Perspective(PerspectiveProjection {
                fov: 90.0_f32.to_radians(),
                ..Default::default()
            }),
            AmbientLight {
                brightness: lux::AMBIENT_DAYLIGHT,
                ..Default::default()
            },
            Transform::from_xyz(0.0, 0.5, 0.0),
<<<<<<< HEAD
        ))
        .id();

    commands.spawn((
        Transform::from_xyz(0.0, 10.5, 0.0),
        Actions::<DefaultContext>::default(),
        Character::default(),
        TargetOf(main_cam),
        Mesh3d(meshes.add(Capsule3d::new(EXAMPLE_CHARACTER_RADIUS, EXAMPLE_CHARACTER_CAPSULE_LENGTH))),
        MeshMaterial3d(materials.add(StandardMaterial {
            base_color: Color::WHITE.with_alpha(0.25),
            alpha_mode: AlphaMode::Blend,
            ..Default::default()
        })),
=======
        )),
>>>>>>> 28581b9b
    ));

    // Sun
    commands.spawn((
        DirectionalLight {
            shadows_enabled: true,
            illuminance: lux::RAW_SUNLIGHT,
            ..default()
        },
        Transform::from_xyz(0.0, 2.0, 1.0).looking_at(Vec3::ZERO, Vec3::Y),
    ));
}<|MERGE_RESOLUTION|>--- conflicted
+++ resolved
@@ -9,15 +9,10 @@
 };
 use bevy_enhanced_input::prelude::Actions;
 use kcc_prototype::{
-<<<<<<< HEAD
-    camera::{CameraPlugin, MainCamera, TargetOf}, character::{EXAMPLE_CHARACTER_CAPSULE_LENGTH, EXAMPLE_CHARACTER_RADIUS}, input::{DefaultContext, InputPlugin}, level::LevelGeneratorPlugin, movement::{Character, KCCPlugin}
-=======
+    camera::{CameraPlugin, MainCamera}, character::*, input::{DefaultContext, InputPlugin}, level::LevelGeneratorPlugin, movement::{Character, KCCPlugin},
     Attachments,
-    camera::{CameraPlugin, FollowOffset, MainCamera},
-    input::{DefaultContext, FlyCameraContext, InputPlugin, OrbitCameraContext},
-    level::LevelGeneratorPlugin,
-    movement::{Character, KCCPlugin},
->>>>>>> 28581b9b
+    camera::FollowOffset,
+    input::{FlyCameraContext, OrbitCameraContext},
 };
 
 fn main() -> AppExit {
@@ -48,7 +43,7 @@
         Actions::<FlyCameraContext>::default(),
         Actions::<OrbitCameraContext>::default(),
         Character::default(),
-        Mesh3d(meshes.add(Capsule3d::new(0.35, 1.0))),
+        Mesh3d(meshes.add(Capsule3d::new(EXAMPLE_CHARACTER_RADIUS, EXAMPLE_CHARACTER_CAPSULE_LENGTH))),
         MeshMaterial3d(materials.add(StandardMaterial {
             base_color: Color::WHITE.with_alpha(0.25),
             alpha_mode: AlphaMode::Blend,
@@ -76,24 +71,7 @@
                 ..Default::default()
             },
             Transform::from_xyz(0.0, 0.5, 0.0),
-<<<<<<< HEAD
-        ))
-        .id();
-
-    commands.spawn((
-        Transform::from_xyz(0.0, 10.5, 0.0),
-        Actions::<DefaultContext>::default(),
-        Character::default(),
-        TargetOf(main_cam),
-        Mesh3d(meshes.add(Capsule3d::new(EXAMPLE_CHARACTER_RADIUS, EXAMPLE_CHARACTER_CAPSULE_LENGTH))),
-        MeshMaterial3d(materials.add(StandardMaterial {
-            base_color: Color::WHITE.with_alpha(0.25),
-            alpha_mode: AlphaMode::Blend,
-            ..Default::default()
-        })),
-=======
         )),
->>>>>>> 28581b9b
     ));
 
     // Sun
