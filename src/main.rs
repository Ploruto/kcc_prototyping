use avian3d::{PhysicsPlugins, prelude::PhysicsDebugPlugin};
use bevy::{
    pbr::{Atmosphere, light_consts::lux},
    prelude::*,
    render::camera::Exposure,
};
use bevy_enhanced_input::prelude::Actions;
<<<<<<< HEAD
use input::{DefaultContext, InputPlugin};
use level::LevelGeneratorPlugin;
use movement::{Character, KCCPlugin};

mod input;
mod level;

mod movement;

#[derive(Component)]
struct DefaultCamera;

fn main() {
    let mut app = App::new();
    app.add_plugins((
        DefaultPlugins,
        InputPlugin,
        PhysicsPlugins::default(),
        //PhysicsDebugPlugin::default(),
        LevelGeneratorPlugin,
        KCCPlugin,
    ));
    app.add_systems(Startup, setup);
=======
use kcc_prototype::{
    camera::{CameraPlugin, MainCamera, TargetOf},
    input::{DefaultContext, InputPlugin},
    level::LevelGeneratorPlugin,
    movement::{Character, KCCPlugin},
};
>>>>>>> e7c5f057

fn main() -> AppExit {
    App::new()
        .add_plugins((
            DefaultPlugins,
            InputPlugin,
            CameraPlugin,
            PhysicsPlugins::default(),
            PhysicsDebugPlugin::default(),
            LevelGeneratorPlugin,
            KCCPlugin,
        ))
        .add_systems(Startup, setup)
        .run()
}

<<<<<<< HEAD
fn setup(mut commands: Commands) {
    commands.spawn((
        Transform::from_xyz(0.0, 20.0, 0.0),
        Actions::<DefaultContext>::default(),
        Character::default(),
        children![(
            // Camera with Earth's atmosphere
            Camera3d::default(),
=======
fn setup(
    mut commands: Commands,
    mut meshes: ResMut<Assets<Mesh>>,
    mut materials: ResMut<Assets<StandardMaterial>>,
) {
    let main_cam = commands
        .spawn((
            MainCamera::default(),
>>>>>>> e7c5f057
            Camera {
                hdr: true,
                ..Default::default()
            },
            Atmosphere::EARTH,
            Exposure::SUNLIGHT,
            Projection::Perspective(PerspectiveProjection {
                fov: 90.0_f32.to_radians(),
                ..Default::default()
            }),
            AmbientLight {
                brightness: lux::AMBIENT_DAYLIGHT,
                ..Default::default()
            },
            Transform::from_xyz(0.0, 0.5, 0.0),
        ))
        .id();

    commands.spawn((
        Transform::from_xyz(0.0, 10.5, 0.0),
        Actions::<DefaultContext>::default(),
        Character::default(),
        TargetOf(main_cam),
        Mesh3d(meshes.add(Capsule3d::new(0.35, 1.0))),
        MeshMaterial3d(materials.add(StandardMaterial {
            base_color: Color::WHITE.with_alpha(0.25),
            alpha_mode: AlphaMode::Blend,
            ..Default::default()
        })),
    ));

    // Sun
    commands.spawn((
        DirectionalLight {
            shadows_enabled: true,
            illuminance: lux::RAW_SUNLIGHT,
            ..default()
        },
        Transform::from_xyz(0.0, 2.0, 1.0).looking_at(Vec3::ZERO, Vec3::Y),
    ));
}<|MERGE_RESOLUTION|>--- conflicted
+++ resolved
@@ -5,38 +5,12 @@
     render::camera::Exposure,
 };
 use bevy_enhanced_input::prelude::Actions;
-<<<<<<< HEAD
-use input::{DefaultContext, InputPlugin};
-use level::LevelGeneratorPlugin;
-use movement::{Character, KCCPlugin};
-
-mod input;
-mod level;
-
-mod movement;
-
-#[derive(Component)]
-struct DefaultCamera;
-
-fn main() {
-    let mut app = App::new();
-    app.add_plugins((
-        DefaultPlugins,
-        InputPlugin,
-        PhysicsPlugins::default(),
-        //PhysicsDebugPlugin::default(),
-        LevelGeneratorPlugin,
-        KCCPlugin,
-    ));
-    app.add_systems(Startup, setup);
-=======
 use kcc_prototype::{
     camera::{CameraPlugin, MainCamera, TargetOf},
     input::{DefaultContext, InputPlugin},
     level::LevelGeneratorPlugin,
     movement::{Character, KCCPlugin},
 };
->>>>>>> e7c5f057
 
 fn main() -> AppExit {
     App::new()
@@ -45,7 +19,7 @@
             InputPlugin,
             CameraPlugin,
             PhysicsPlugins::default(),
-            PhysicsDebugPlugin::default(),
+            //PhysicsDebugPlugin::default(),
             LevelGeneratorPlugin,
             KCCPlugin,
         ))
@@ -53,16 +27,6 @@
         .run()
 }
 
-<<<<<<< HEAD
-fn setup(mut commands: Commands) {
-    commands.spawn((
-        Transform::from_xyz(0.0, 20.0, 0.0),
-        Actions::<DefaultContext>::default(),
-        Character::default(),
-        children![(
-            // Camera with Earth's atmosphere
-            Camera3d::default(),
-=======
 fn setup(
     mut commands: Commands,
     mut meshes: ResMut<Assets<Mesh>>,
@@ -71,7 +35,6 @@
     let main_cam = commands
         .spawn((
             MainCamera::default(),
->>>>>>> e7c5f057
             Camera {
                 hdr: true,
                 ..Default::default()
