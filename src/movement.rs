use std::f32::consts::PI;

use avian3d::{
    prelude::{
        Collider, CollisionLayers, PhysicsSet, RigidBody, Sensor, SpatialQuery, SpatialQueryFilter,
    },
    sync::PreviousGlobalTransform,
};
use bevy::prelude::*;
use bevy_enhanced_input::prelude::{ActionState, Actions};

use crate::{
    camera::MainCamera,
    character::*,
    input::{self, DefaultContext, Jump},
    move_and_slide::*,
};

// @todo: we should probably move all of this into an example file, then make the project a lib instead of a bin.

pub struct KCCPlugin;

impl Plugin for KCCPlugin {
    fn build(&self, app: &mut App) {
        app.add_systems(FixedPreUpdate, update_character_filter);
        app.add_systems(
            FixedUpdate,
            (movement, platform_movement.after(PhysicsSet::Sync)),
        );
        app.add_systems(Update, jump_input);
    }
}

/// Cache the [`SpatialQueryFilter`] of the character to avoid re-allocating the excluded entities map every time it's used.
///
/// This has to be a seperate component because otherwise the `character` cannot be mutated during a `move_and_slide` loop.
#[derive(Component, Reflect, Default, Debug)]
#[reflect(Component)]
struct CharacterFilter(SpatialQueryFilter);

fn update_character_filter(
    mut query: Query<(Entity, &mut CharacterFilter, &CollisionLayers)>,
    sensors: Query<Entity, With<Sensor>>,
) {
    for (entity, mut filter, collidion_layers) in &mut query {
        // Filter out any entities that's not in the character's collision filter
        filter.0.mask = collidion_layers.filters.into();

        // Filter out all sensor entities along with the character entity
        filter.0.excluded_entities.clear();
        filter
            .0
            .excluded_entities
            .extend(sensors.iter().chain([entity]));
    }
}

#[derive(Component)]
#[require(
    RigidBody = RigidBody::Kinematic,
    Collider = Capsule3d::new(EXAMPLE_CHARACTER_RADIUS, EXAMPLE_CHARACTER_CAPSULE_LENGTH),
    CharacterFilter,
)]
pub struct Character {
    velocity: Vec3,
    ground: Option<Ground>,
    previous_ground: Option<Ground>,
    up: Dir3,
    config: MoveAndSlideConfig,
}

impl Character {
    /// Launch the character, clearing the grounded state if launched away from the `ground` normal.
    pub fn launch(&mut self, impulse: Vec3) {
        if let Some(ground) = self.ground {
            // Clear grounded if launched away from the ground
            if ground.normal.dot(impulse) > 0.0 {
                self.ground = None;
            }
        }

        self.velocity += impulse
    }

    /// Launch the character on the `up` axis, overriding the downward velocity.
    pub fn jump(&mut self, impulse: f32) {
        // Override downward velocity
        let down = self.velocity.dot(*self.up).min(0.0);
        self.launch(self.up * impulse + self.up * -down);
    }

    /// Returns `true` if the character is standing on the ground.
    pub fn grounded(&self) -> bool {
        self.ground.is_some()
    }
}

impl Default for Character {
    fn default() -> Self {
        Self {
            velocity: Vec3::ZERO,
            ground: None,
            previous_ground: None,
            up: Dir3::Y,
            config: MoveAndSlideConfig::default(),
        }
    }
}

// Marker component used to freeze player movement when the main camera is in fly-mode.
// This shouldn't be strictly necessary if we figure out how to properly layer InputContexts.
#[derive(Component)]
pub struct Frozen;

fn jump_input(mut query: Query<(&mut Character, &Actions<DefaultContext>)>) {
    for (mut character, actions) in &mut query {
        if character.grounded() && actions.action::<Jump>().state() == ActionState::Fired {
            character.jump(EXAMPLE_JUMP_IMPULSE);
        }
    }
}

fn platform_movement(
    spatial_query: SpatialQuery,
    mut query: Query<(&mut Transform, &mut Character, &Collider, &CharacterFilter)>,
    platforms: Query<(&GlobalTransform, &PreviousGlobalTransform)>,
    time: Res<Time>,
) {
    for (mut transform, mut character, collider, filter) in &mut query {
        let platform_motion = |entity| {
            platforms.get(entity).map_or(
                Vec3::ZERO,
                |(platform_transform, prev_platform_transform)| {
                    motion_on_point(
                        transform.translation,
                        platform_transform,
                        prev_platform_transform,
                    )
                },
            )
        };

        match (character.ground, character.previous_ground) {
            // Currently on the platform, follow it's movement
            (Some(ground), ..) => {
                let platform_motion = platform_motion(ground.entity);

                // Sweep in the platform movement direction to avoid passing through walls
                if let Ok((direction, max_distance)) = Dir3::new_and_length(platform_motion) {
                    let safe_distance = sweep_check(
                        collider,
                        character.config.epsilon,
                        transform.translation,
                        direction,
                        max_distance,
                        transform.rotation,
                        &spatial_query,
                        &filter.0,
                    )
                    .map(|(d, _)| d)
                    .unwrap_or(max_distance);

                    transform.translation += direction * safe_distance;
                };
            }
            // Left the platform, inherit the platform velocity
            (None, Some(previous_ground)) => {
                let platform_velocity = platform_motion(previous_ground.entity) / time.delta_secs();
                character.velocity += platform_velocity;
            }
            _ => {}
        }

        character.previous_ground = character.ground;
    }
}

fn movement(
    mut q_kcc: Query<
        (
            &Actions<DefaultContext>,
            &mut Transform,
            &mut Character,
            &Collider,
            &CharacterFilter,
            Has<Sensor>,
        ),
        Without<Frozen>,
    >,
    main_camera: Single<&Transform, (With<MainCamera>, Without<Character>)>,
    time: Res<Time>,
    spatial_query: SpatialQuery,
) {
    let main_camera_transform = main_camera.into_inner();
    for (actions, mut transform, mut character, collider, filter, has_sensor) in &mut q_kcc {
        // Get the raw 2D input vector
        let input_vec = actions.action::<input::Move>().value().as_axis2d();

        // Extract just the yaw from the camera rotation
        let camera_yaw = main_camera_transform.rotation.to_euler(EulerRot::YXZ).0;
        let yaw_rotation = Quat::from_rotation_y(camera_yaw);

        // Rotate the movement direction vector by only the camera's yaw
        let direction = yaw_rotation * Vec3::new(input_vec.x, 0.0, -input_vec.y);

        let max_acceleration = match character.ground {
            Some(_) => {
                let friction = friction(character.velocity, EXAMPLE_FRICTION, time.delta_secs());
                character.velocity += friction;

                EXAMPLE_GROUND_ACCELERATION
            }
            None => {
                // Apply gravity when not grounded
                let gravity = character.up * -EXAMPLE_GRAVITY * time.delta_secs();
                character.velocity += gravity;

                EXAMPLE_AIR_ACCELERATION
            }
        };

        // accelerate in the movement direction
        let mut move_accel = acceleration(
            character.velocity,
            direction,
            max_acceleration,
            EXAMPLE_MOVEMENT_SPEED,
            time.delta_secs(),
        );

        // We can skip everything if the character has a sensor component
        if has_sensor {
            character.velocity += move_accel;
            transform.translation += character.velocity * time.delta_secs();

            continue;
        }

        // We need to store the new ground for the ground check to work properly
        let mut new_ground = None;

        if let Some(ground) = character.ground {
            // Project acceleration on the ground plane
            move_accel = project_motion_on_ground(move_accel, *ground.normal, character.up);
        }

        // Sweep in the movement direction to find a plane to project acceleration on
        // This is a seperate step because trying to do this in the `move_and_slide` callback
        // results in "sticking" to the wall rather than sliding down at the expected rate
        if let Ok((direction, max_distance)) = Dir3::new_and_length(move_accel * time.delta_secs())
        {
            if let Some((safe_distance, hit)) = sweep_check(
                collider,
                character.config.epsilon,
                transform.translation,
                direction,
                max_distance,
                transform.rotation,
                &spatial_query,
                &filter.0,
            ) {
                // Move to the hit point
                transform.translation += direction * safe_distance;

                if let Some(ground) = Ground::new_if_walkable(
                    hit.entity,
                    hit.normal1,
                    character.up,
                    EXAMPLE_WALKABLE_ANGLE,
                ) {
                    new_ground = Some(ground);

                    // If the ground is walkable, project motion on ground plane
                    move_accel = project_motion_on_ground(move_accel, hit.normal1, character.up);
                } else if let Some(step_result) = try_step_up_on_hit(
                    collider,
                    transform.translation,
                    transform.rotation,
                    character.up,
                    hit.normal1,
                    direction,
                    max_distance - safe_distance,
                    character.config.epsilon,
                    &spatial_query,
                    &filter.0,
                    time.delta_secs(),
                ) {
                    new_ground = Some(step_result.ground);

                    // Step up
                    transform.translation = step_result.translation;
                } else {
                    // If the ground is not walkable, project motion on wall plane
                    move_accel = project_motion_on_wall(move_accel, hit.normal1, character.up);
                }
            }
        }

        character.velocity += move_accel;

        let move_result = move_and_slide(
            &spatial_query,
            collider,
            transform.translation,
            character.velocity,
            transform.rotation,
            character.config,
            &filter.0,
            time.delta_secs(),
<<<<<<< HEAD
            |Slide {
                 hit,
                 translation,
                 mut velocity,
                 direction,
                 remaining_motion,
                 ..
             }| {
                if is_walkable(hit.normal1, character.up, EXAMPLE_WALKABLE_ANGLE) {
                    new_ground = Some(Dir3::new(hit.normal1).unwrap());
=======
            |hit| {
                if let Some(ground) = Ground::new_if_walkable(
                    hit.hit_data.entity,
                    hit.hit_data.normal1,
                    character.up,
                    EXAMPLE_WALKABLE_ANGLE,
                ) {
                    new_ground = Some(ground);
>>>>>>> 5f1df71c

                    // Avoid sliding down slopes when just landing
                    if !character.grounded() {
                        velocity = project_motion_on_ground(velocity, hit.normal1, character.up);

                        character.velocity =
                            project_motion_on_ground(character.velocity, hit.normal1, character.up);
                    }

                    return SlideResult {
                        translation,
                        velocity,
                        ..Default::default()
                    };
                }

                let grounded = character.grounded() || new_ground.is_some();

                // In order to try step up we need to be grounded and hitting a "wall".
                if grounded {
                    if let Some(step_result) = try_step_up_on_hit(
                        collider,
                        translation,
                        transform.rotation,
                        character.up,
<<<<<<< HEAD
                        hit.normal1,
                        direction,
                        remaining_motion,
                        config.epsilon,
=======
                        hit.hit_data.normal1,
                        hit.direction,
                        hit.remaining_motion,
                        character.config.epsilon,
>>>>>>> 5f1df71c
                        &spatial_query,
                        &filter.0,
                        time.delta_secs(),
                    ) {
                        new_ground = Some(step_result.ground);

                        return SlideResult {
                            translation: step_result.translation,
                            elapsed_time: step_result.elapsed_time,
                            velocity,
                            skip_slide: true, // Successfully stepped, don't slide this iteration
                        };
                    }
                }

                // Slide vleocity along walls
                match grounded {
                    // Avoid sliding up walls when grounded
                    true => {
                        character.velocity =
                            project_motion_on_wall(character.velocity, hit.normal1, character.up);

                        velocity = project_motion_on_wall(velocity, hit.normal1, character.up)
                    }
                    false => character.velocity = character.velocity.reject_from(hit.normal1),
                };

                SlideResult {
                    translation,
                    velocity,
                    ..Default::default()
                }
            },
        );

        transform.translation = move_result.translation;

<<<<<<< HEAD
        if character.grounded() && new_ground.is_none() {
            if let Some((safe_distance, hit)) = ground_check(
                collider,
                &config,
=======
        // Check if the previous ground is still there and snap to it
        if character.grounded() {
            if let Some((safe_distance, ground)) = ground_check(
                &collider,
                character.config,
>>>>>>> 5f1df71c
                transform.translation,
                character.up,
                transform.rotation,
                &spatial_query,
                &filter.0,
                EXAMPLE_GROUND_CHECK_DISTANCE,
                EXAMPLE_WALKABLE_ANGLE,
            ) {
                transform.translation -= character.up * safe_distance;
                new_ground = Some(ground);
            }
        }

        let h = character
            .velocity
            .reject_from_normalized(*character.up)
            .length();
        let v = character
            .velocity
            .project_onto_normalized(*character.up)
            .length();
        let all = character.velocity.length();
        // dbg!([h, v, all]);

        // Update the ground
        character.ground = new_ground;
    }
}

struct StepUpResult {
    translation: Vec3,
<<<<<<< HEAD
    elapsed_time: f32,
    normal: Vec3,
=======
    move_time: f32,
    ground: Ground,
>>>>>>> 5f1df71c
}

fn try_step_up_on_hit(
    collider: &Collider,
    translation: Vec3,
    rotation: Quat,
    up: Dir3,
    hit_normal: Vec3,
    direction: Dir3,
    mut step_forward: f32,
    epsilon: f32,
    spatial_query: &SpatialQuery,
    filter: &SpatialQueryFilter,
    delta_time: f32,
) -> Option<StepUpResult> {
    let horizontal_normal = hit_normal.reject_from_normalized(*up).normalize_or_zero();

    // This is necessary for capsule colliders since the normal angle changes depending on
    // how far out on a ledge the character is standing
    let a = 1.0 - EXAMPLE_WALKABLE_ANGLE.cos();
    let min_inward_distance = EXAMPLE_CHARACTER_RADIUS * a;

    // Step into the hit normal alil bit, this helps with the capsule collider.
    // Cylinders don't need this since they have a flat bottom.
    let inward = min_inward_distance + epsilon * PI;

    // Step a lil bit less forward to account for stepping into the hit normal
    step_forward = (step_forward - inward).max(0.0);

    let step_motion = direction * step_forward - horizontal_normal * inward;

    let Some((step_translation, hit)) = try_climb_step(
        spatial_query,
        collider,
        translation,
        step_motion,
        rotation,
        up,
        EXAMPLE_STEP_HEIGHT + EXAMPLE_GROUND_CHECK_DISTANCE,
        epsilon,
        filter,
    ) else {
        // Can't stand here, slide instead
        return None;
    };

    let ground = Ground::new_if_walkable(
        hit.entity,
        hit.normal1,
        up,
        // Subtract a small amount from walkable angle to make sure we can't step
        // on surfaces that are nearly excactly the walkable angle of the character
        EXAMPLE_WALKABLE_ANGLE - 1e-4,
    )?;

    if !is_walkable(hit.normal1, up, EXAMPLE_WALKABLE_ANGLE - 1e-4) {
        return None;
    }

    // Subtract the stepped distance from remaining time to avoid moving further
    let elapsed_time = (step_forward + inward) * delta_time;

    Some(StepUpResult {
        translation: step_translation,
<<<<<<< HEAD
        elapsed_time,
        normal: hit.normal1,
=======
        move_time,
        ground,
>>>>>>> 5f1df71c
    })
}

/// This is a simple example inspired by Quake, users are expected to bring their own logic for acceleration.
#[must_use]
fn acceleration(
    velocity: Vec3,
    direction: impl TryInto<Dir3>,
    max_acceleration: f32,
    target_speed: f32,
    delta: f32,
) -> Vec3 {
    let Ok(direction) = direction.try_into() else {
        return Vec3::ZERO;
    };

    // Current speed in the desired direction.
    let current_speed = velocity.dot(*direction);

    // No acceleration is needed if current speed exceeds target.
    if current_speed >= target_speed {
        return Vec3::ZERO;
    }

    // Clamp to avoid acceleration past the target speed.
    let accel_speed = f32::min(target_speed - current_speed, max_acceleration * delta);

    direction * accel_speed
}

/// Constant acceleration in the opposite direction of velocity.
#[must_use]
pub fn friction(velocity: Vec3, friction: f32, delta: f32) -> Vec3 {
    let speed_sq = velocity.length_squared();

    if speed_sq < 1e-4 {
        return Vec3::ZERO;
    }

    let factor = f32::exp(-friction / speed_sq.sqrt() * delta);

    -velocity * (1.0 - factor)
}<|MERGE_RESOLUTION|>--- conflicted
+++ resolved
@@ -307,7 +307,6 @@
             character.config,
             &filter.0,
             time.delta_secs(),
-<<<<<<< HEAD
             |Slide {
                  hit,
                  translation,
@@ -316,18 +315,13 @@
                  remaining_motion,
                  ..
              }| {
-                if is_walkable(hit.normal1, character.up, EXAMPLE_WALKABLE_ANGLE) {
-                    new_ground = Some(Dir3::new(hit.normal1).unwrap());
-=======
-            |hit| {
                 if let Some(ground) = Ground::new_if_walkable(
-                    hit.hit_data.entity,
-                    hit.hit_data.normal1,
+                    hit.entity,
+                    hit.normal1,
                     character.up,
                     EXAMPLE_WALKABLE_ANGLE,
                 ) {
                     new_ground = Some(ground);
->>>>>>> 5f1df71c
 
                     // Avoid sliding down slopes when just landing
                     if !character.grounded() {
@@ -353,17 +347,10 @@
                         translation,
                         transform.rotation,
                         character.up,
-<<<<<<< HEAD
                         hit.normal1,
                         direction,
                         remaining_motion,
-                        config.epsilon,
-=======
-                        hit.hit_data.normal1,
-                        hit.direction,
-                        hit.remaining_motion,
                         character.config.epsilon,
->>>>>>> 5f1df71c
                         &spatial_query,
                         &filter.0,
                         time.delta_secs(),
@@ -401,18 +388,11 @@
 
         transform.translation = move_result.translation;
 
-<<<<<<< HEAD
-        if character.grounded() && new_ground.is_none() {
-            if let Some((safe_distance, hit)) = ground_check(
-                collider,
-                &config,
-=======
         // Check if the previous ground is still there and snap to it
         if character.grounded() {
             if let Some((safe_distance, ground)) = ground_check(
-                &collider,
+                collider,
                 character.config,
->>>>>>> 5f1df71c
                 transform.translation,
                 character.up,
                 transform.rotation,
@@ -444,13 +424,8 @@
 
 struct StepUpResult {
     translation: Vec3,
-<<<<<<< HEAD
     elapsed_time: f32,
-    normal: Vec3,
-=======
-    move_time: f32,
     ground: Ground,
->>>>>>> 5f1df71c
 }
 
 fn try_step_up_on_hit(
@@ -515,13 +490,8 @@
 
     Some(StepUpResult {
         translation: step_translation,
-<<<<<<< HEAD
         elapsed_time,
-        normal: hit.normal1,
-=======
-        move_time,
         ground,
->>>>>>> 5f1df71c
     })
 }
 
