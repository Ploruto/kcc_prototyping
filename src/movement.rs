use avian3d::prelude::{
    Collider, CollisionLayers, RigidBody, Sensor, SpatialQuery, SpatialQueryFilter,
};
use bevy::prelude::*;
use bevy_enhanced_input::prelude::{ActionState, Actions};

use crate::{
    camera::MainCamera, character::*, input::{self, DefaultContext, Jump}, move_and_slide::*
};

// @todo: we should probably move all of this into an example file, then make the project a lib instead of a bin.

pub struct KCCPlugin;

impl Plugin for KCCPlugin {
    fn build(&self, app: &mut App) {
        app.add_systems(FixedUpdate, movement);
    }
}

#[derive(Component)]
#[require(
    RigidBody = RigidBody::Kinematic,
    Collider = Capsule3d::new(EXAMPLE_CHARACTER_RADIUS, EXAMPLE_CHARACTER_CAPSULE_LENGTH),
)]
pub struct Character {
    velocity: Vec3,
    ground: Option<Dir3>,
    up: Dir3,
}

impl Default for Character {
    fn default() -> Self {
        Self {
            velocity: Vec3::ZERO,
            ground: None,
            up: Dir3::Y,
        }
    }
}

// Marker component used to freeze player movement when the main camera is in fly-mode.
// This shouldn't be strictly necessary if we figure out how to properly layer InputContexts.
#[derive(Component)]
pub struct Frozen;

fn movement(
    mut q_kcc: Query<
        (
            Entity,
            &Actions<DefaultContext>,
            &mut Transform,
            &mut Character,
            &Collider,
            &CollisionLayers,
        ),
        Without<Frozen>,
    >,
    main_camera: Single<&Transform, (With<MainCamera>, Without<Character>)>,
    sensors: Query<Entity, With<Sensor>>,
    time: Res<Time>,
    spatial_query: SpatialQuery,
) {
    let main_camera_transform = main_camera.into_inner();
    for (entity, actions, mut transform, mut character, character_collider, layers) in &mut q_kcc {
        if actions.action::<Jump>().state() == ActionState::Fired {
            if character.ground.is_some() {
                let impulse = character.up * EXAMPLE_JUMP_IMPULSE;
                character.velocity += impulse;
                character.ground = None;
            }
        }

        // Get the raw 2D input vector
        let input_vec = actions.action::<input::Move>().value().as_axis2d();

        // Rotate the movement direction vector by the camera's yaw
        let mut direction =
            main_camera_transform.rotation * Vec3::new(input_vec.x, 0.0, -input_vec.y);

        let max_acceleration = match character.ground {
            Some(floor_normal) => {
                let friction = friction(character.velocity, EXAMPLE_FRICTION, time.delta_secs());
                character.velocity += friction;

                // Make sure velocity is never towards the floor since this makes the jump height inconsistent
                let downward_vel = character.velocity.dot(*floor_normal).min(0.0);
                character.velocity -= floor_normal * downward_vel;

                // Project input direction on the floor normal to allow walking down slopes
                // TODO: this is wrong, walking diagonally up/down slopes will be slightly off direction wise,
                // even more so for steep slopes.
                direction = direction
                    .reject_from_normalized(*floor_normal)
                    .normalize_or_zero();

                EXAMPLE_GROUND_ACCELERATION
            }
            None => {
                // Apply gravity when not grounded
                let gravity = character.up * -EXAMPLE_GRAVITY * time.delta_secs();
                character.velocity += gravity;

                EXAMPLE_AIR_ACCELERATION
            }
        };

        // accelerate in the movement direction
        let acceleration = acceleration(
            character.velocity,
            direction,
            max_acceleration,
            EXAMPLE_MOVEMENT_SPEED,
            time.delta_secs(),
        );
        character.velocity += acceleration;

        let rotation = transform.rotation;

        // Filter out the character entity as well as any entities not in the character's collision filter
        let mut filter = SpatialQueryFilter::default()
            .with_excluded_entities([entity])
            .with_mask(layers.filters);

        // Also filter out sensor entities
        filter.excluded_entities.extend(sensors);

        let config = MoveAndSlideConfig::default();
        
        let mut grounded_this_frame = false;

        if let Some(move_and_slide_result) = move_and_slide(
            &spatial_query,
            &character_collider,
            transform.translation,
            character.velocity,
            rotation,
            config,
            &filter,
            time.delta_secs(),
            |hit| {
                let walkable = is_walkable(hit.shape_hit, Dir3::Y, EXAMPLE_WALKABLE_ANGLE);

                if walkable {
                    grounded_this_frame = true;
                    character.ground = Some(Dir3::new(hit.shape_hit.normal1).unwrap_or(Dir3::Y));
                }

                // In order to try step up we need to be grounded and hitting a "wall".
                if !walkable && character.ground.is_some() {

                    // See notes below about why we use a cylinder collider in the next two stages.
                    let cylinder_collider = Collider::cylinder(
                        EXAMPLE_CHARACTER_RADIUS,
                        // need to add both radii to length to account for the capsule's hemispheres on both ends
                        // because the goal is to have the cylinder collider be the same height as the capsule collider
                        EXAMPLE_CHARACTER_CAPSULE_LENGTH + (2.0 * EXAMPLE_CHARACTER_RADIUS)
                    );

                    if let Some(try_climb_step_result) = try_climb_step(
                        // We use a cylinder collider for climbing up steps
                        // because it helps climb them even at low speeds.
                        &character_collider,
                        &config,
                        *hit.overridable_translation,
                        hit.remaining_motion,
                        rotation,
                        &spatial_query,
                        EXAMPLE_STEP_HEIGHT,
                        EXAMPLE_GROUND_CHECK_DISTANCE,
                        &filter,
                    ) {
                        // Since we're a capsule, we need to zero out the Y velocity when 
                        // we climb a step or it will feel like we're launching over the step.
                        // This is because of the roundness of the capsule naturally pushing 
                        // us up as we encroach on the step, especially at high speeds.
                        hit.overridable_velocity.y = 0.0;

                        // We need to override the translation here because the we stepped up
                        *hit.overridable_translation = try_climb_step_result.new_translation;

                        // Check the ground again after climbing the step
                        // because it's possible what we stepped up onto is 
                        // not walkable for whatever reason. Also a good failsafe.
                        // note:    Maybe the gamedev can have something 
                        //          that is a non-wall but also not walkable?
                        //          In which case, this would be important.
                        if let Some((_movement, hit_normal)) = ground_check(
                            // We use a cylinder collider for this specific ground check
                            // because I find it gives a better hit normal to slide along.
                            &cylinder_collider,
                            &config,
                            *hit.overridable_translation,
                            character.up,
                            rotation,
                            &spatial_query,
                            &filter,
                            EXAMPLE_GROUND_CHECK_DISTANCE,
                            EXAMPLE_WALKABLE_ANGLE,
                        ) {
                            // Finally, we need to override the normal so that when we slide, 
                            // we slide along the normal of the new floor and not the wall of the step.
                            *hit.overridable_normal = hit_normal;
                            grounded_this_frame = true;
                        }
                    }
                }
            },
        ) {
            transform.translation = move_and_slide_result.new_translation;
            character.velocity = move_and_slide_result.new_velocity;
        }

        if !grounded_this_frame {
            if let Some((movement, hit_normal)) = ground_check(
                &character_collider,
                &config,
                transform.translation,
                character.up,
                rotation,
                &spatial_query,
                &filter,
                EXAMPLE_GROUND_CHECK_DISTANCE,
                EXAMPLE_WALKABLE_ANGLE,
            ) {
                transform.translation -= movement * Vec3::Y;
                character.ground = Some(Dir3::new(hit_normal).unwrap_or(Dir3::Y));
            }
        }
    }
}

<<<<<<< HEAD
struct AccelerateResult {
    new_velocity: Vec3,
}

=======
>>>>>>> 28581b9b
/// This is a simple example inspired by Quake, users are expected to bring their own logic for acceleration.
#[must_use]
fn acceleration(
    velocity: Vec3,
    direction: impl TryInto<Dir3>,
    max_acceleration: f32,
    target_speed: f32,
    delta: f32,
) -> Vec3 {
    let Ok(direction) = direction.try_into() else {
        return Vec3::ZERO;
    };

    // Current speed in the desired direction.
    let current_speed = velocity.dot(*direction);

    // No acceleration is needed if current speed exceeds target.
    if current_speed >= target_speed {
        return Vec3::ZERO;
    }

    // Clamp to avoid acceleration past the target speed.
    let accel_speed = f32::min(target_speed - current_speed, max_acceleration * delta);

<<<<<<< HEAD
    Some(AccelerateResult {
        new_velocity: velocity + accel_speed * direction,
    })
}

struct ApplyFrictionResult {
    new_velocity: Vec3,
}

/// Constant acceleration in the opposite direction of velocity.
fn apply_friction(velocity: Vec3, friction: f32, delta: f32) -> Option<ApplyFrictionResult> {
=======
    direction * accel_speed
}

/// Constant acceleration in the opposite direction of velocity.
#[must_use]
pub fn friction(velocity: Vec3, friction: f32, delta: f32) -> Vec3 {
>>>>>>> 28581b9b
    let speed_sq = velocity.length_squared();

    if speed_sq < 1e-4 {
        return Vec3::ZERO;
    }

    let factor = f32::exp(-friction / speed_sq.sqrt() * delta);

    -velocity * (1.0 - factor)
}<|MERGE_RESOLUTION|>--- conflicted
+++ resolved
@@ -230,13 +230,6 @@
     }
 }
 
-<<<<<<< HEAD
-struct AccelerateResult {
-    new_velocity: Vec3,
-}
-
-=======
->>>>>>> 28581b9b
 /// This is a simple example inspired by Quake, users are expected to bring their own logic for acceleration.
 #[must_use]
 fn acceleration(
@@ -261,26 +254,12 @@
     // Clamp to avoid acceleration past the target speed.
     let accel_speed = f32::min(target_speed - current_speed, max_acceleration * delta);
 
-<<<<<<< HEAD
-    Some(AccelerateResult {
-        new_velocity: velocity + accel_speed * direction,
-    })
-}
-
-struct ApplyFrictionResult {
-    new_velocity: Vec3,
-}
-
-/// Constant acceleration in the opposite direction of velocity.
-fn apply_friction(velocity: Vec3, friction: f32, delta: f32) -> Option<ApplyFrictionResult> {
-=======
     direction * accel_speed
 }
 
 /// Constant acceleration in the opposite direction of velocity.
 #[must_use]
 pub fn friction(velocity: Vec3, friction: f32, delta: f32) -> Vec3 {
->>>>>>> 28581b9b
     let speed_sq = velocity.length_squared();
 
     if speed_sq < 1e-4 {
