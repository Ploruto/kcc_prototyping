use std::f32::consts::PI;

use avian3d::prelude::{
    Collider, CollisionLayers, RigidBody, ShapeCastConfig, SpatialQuery, SpatialQueryFilter,
};
use bevy::prelude::*;
use bevy_enhanced_input::prelude::{ActionState, Actions};

use crate::{
    DefaultCamera, KCCMarker,
    input::{DefaultContext, Jump, Move},
};

pub struct KCCPlugin;

impl Plugin for KCCPlugin {
    fn build(&self, app: &mut App) {
        app.add_systems(FixedUpdate, movement);
    }
}

#[derive(Component)]
pub struct KinematicVelocity(pub Vec3);

#[derive(Bundle)]
pub struct KCCBundle {
    pub collider: Collider,
    pub rigid_body: RigidBody,
    pub kcc_marker: KCCMarker,
    pub kinematic_velocity: KinematicVelocity,
}

impl Default for KCCBundle {
    fn default() -> Self {
        Self {
            collider: Collider::capsule(0.35, 1.0),
            rigid_body: RigidBody::Kinematic,
            kcc_marker: KCCMarker,
            kinematic_velocity: KinematicVelocity(Vec3::ZERO),
        }
    }
}

const EXAMPLE_MOVEMENT_SPEED: f32 = 8.0;

fn movement(
    mut q_kcc: Query<
        (
            Entity,
            &mut Transform,
            &mut KinematicVelocity,
            &Collider,
            &CollisionLayers,
        ),
        With<KCCMarker>,
    >,
    q_input: Single<&Actions<DefaultContext>>,
    q_camera: Query<&Transform, (With<DefaultCamera>, Without<KCCMarker>)>,
    time: Res<Time>,
    spatial_query: SpatialQuery,
) {
    // get camera rotation yaw
    let Some(camera_transform) = q_camera.single().ok() else {
        warn!("No camera found!");
        return;
    };

    if q_input.action::<Jump>().state() == ActionState::Fired {
        println!("Jump action fired!");
    }

    // Get the raw 2D input vector
    let input_vec = q_input.action::<Move>().value().as_axis2d();

    let Some((entity, mut kcc_transform, mut kinematic_vel, collider, layers)) =
        q_kcc.single_mut().ok()
    else {
        warn!("No KCC found!");
        return;
    };

    // Rotate the movement direction vector by the camera's yaw
    // movement_dir = Quat::from_rotation_y(camera_yaw) * movement_dir;
    let direction = kcc_transform
        .rotation
        .mul_vec3(Vec3::new(input_vec.x, 0.0, -input_vec.y))
        .normalize_or_zero();

    let mut artifical_velocity = direction * EXAMPLE_MOVEMENT_SPEED;

    // Apply the final movement
    // kcc_transform.translation += direction * EXAMPLE_MOVEMENT_SPEED * time.delta_secs();

<<<<<<< HEAD
    let rotation = kcc_transform.rotation;
=======
    let filter = SpatialQueryFilter::from_mask(layers.filters).with_excluded_entities([entity]);
>>>>>>> ee8371f2

    move_and_slide(
        MoveAndSlideConfig::default(),
        collider,
        time.delta_secs(),
<<<<<<< HEAD
        &entity,
        &mut kcc_transform.translation,
=======
        &mut kcc_transform,
>>>>>>> ee8371f2
        &mut artifical_velocity,
        rotation,
        &spatial_query,
        &filter,
    )
}

////// EXAMPLE MOVEMENT /////////////
pub struct MoveAndSlideConfig {
    pub max_iterations: usize,
    pub epsilon: f32,
}

impl Default for MoveAndSlideConfig {
    fn default() -> Self {
        Self {
            max_iterations: 4,
            epsilon: 0.01,
        }
    }
}

pub fn move_and_slide(
    config: MoveAndSlideConfig,
    collider: &Collider,
    delta_time: f32,
<<<<<<< HEAD
    entity: &Entity,
    translation: &mut Vec3,
    velocity: &mut Vec3,
    rotation: Quat,
=======
    transform: &mut Transform,
    velocity: &mut KinematicVelocity,
>>>>>>> ee8371f2
    spatial_query: &SpatialQuery,
    filter: &SpatialQueryFilter,
) {
<<<<<<< HEAD
    let mut excluded_entities = vec![*entity];
    excluded_entities.push(*entity);

    let mut remaining_velocity = *velocity * delta_time;

=======
    let mut remaining_velocity = velocity.0 * delta_time;
>>>>>>> ee8371f2
    for _ in 0..config.max_iterations {
        if let Some(hit) = spatial_query.cast_shape(
            collider,
            *translation,
            rotation,
            Dir3::new(remaining_velocity.normalize_or_zero()).unwrap_or(Dir3::X),
            &ShapeCastConfig::from_max_distance(remaining_velocity.length()),
            &filter,
        ) {
            // Calculate our safe distances to move
            let safe_distance = (hit.distance - config.epsilon).max(0.0);

            // How far is safe to translate by
            let safe_movement = remaining_velocity * safe_distance;

            // Move the transform to just before the point of collision
            *translation += safe_movement;

            // Update the velocity by how much we moved
            remaining_velocity -= safe_movement;

            // Project velocity onto the surface plane
            remaining_velocity = remaining_velocity.reject_from(hit.normal1);

            if remaining_velocity.dot(*velocity) < 0.0 {
                // Don't allow sliding back into the surface
                remaining_velocity = Vec3::ZERO;
                break;
            }
        } else {
            // No collision, move the full remaining distance
            *translation += remaining_velocity;
            break;
        }
    }

    // Update the velocity for the next frame
    *velocity = remaining_velocity;
}<|MERGE_RESOLUTION|>--- conflicted
+++ resolved
@@ -91,26 +91,17 @@
     // Apply the final movement
     // kcc_transform.translation += direction * EXAMPLE_MOVEMENT_SPEED * time.delta_secs();
 
-<<<<<<< HEAD
     let rotation = kcc_transform.rotation;
-=======
-    let filter = SpatialQueryFilter::from_mask(layers.filters).with_excluded_entities([entity]);
->>>>>>> ee8371f2
 
     move_and_slide(
         MoveAndSlideConfig::default(),
         collider,
         time.delta_secs(),
-<<<<<<< HEAD
         &entity,
         &mut kcc_transform.translation,
-=======
-        &mut kcc_transform,
->>>>>>> ee8371f2
         &mut artifical_velocity,
         rotation,
         &spatial_query,
-        &filter,
     )
 }
 
@@ -129,31 +120,19 @@
     }
 }
 
+#[allow(clippy::too_many_arguments)]
 pub fn move_and_slide(
     config: MoveAndSlideConfig,
     collider: &Collider,
     delta_time: f32,
-<<<<<<< HEAD
     entity: &Entity,
     translation: &mut Vec3,
     velocity: &mut Vec3,
     rotation: Quat,
-=======
-    transform: &mut Transform,
-    velocity: &mut KinematicVelocity,
->>>>>>> ee8371f2
     spatial_query: &SpatialQuery,
-    filter: &SpatialQueryFilter,
 ) {
-<<<<<<< HEAD
-    let mut excluded_entities = vec![*entity];
-    excluded_entities.push(*entity);
-
     let mut remaining_velocity = *velocity * delta_time;
 
-=======
-    let mut remaining_velocity = velocity.0 * delta_time;
->>>>>>> ee8371f2
     for _ in 0..config.max_iterations {
         if let Some(hit) = spatial_query.cast_shape(
             collider,
@@ -161,7 +140,7 @@
             rotation,
             Dir3::new(remaining_velocity.normalize_or_zero()).unwrap_or(Dir3::X),
             &ShapeCastConfig::from_max_distance(remaining_velocity.length()),
-            &filter,
+            &SpatialQueryFilter::default().with_excluded_entities(vec![*entity]),
         ) {
             // Calculate our safe distances to move
             let safe_distance = (hit.distance - config.epsilon).max(0.0);
