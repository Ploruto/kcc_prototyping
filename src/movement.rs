use std::{f32::consts::PI, time::Duration};

use avian3d::prelude::{
    Collider, CollisionLayers, RigidBody, Sensor, ShapeHitData, SpatialQuery, SpatialQueryFilter,
};
use bevy::prelude::*;
use bevy_enhanced_input::prelude::{ActionState, Actions};

use crate::{
    camera::MainCamera,
    input::{self, DefaultContext, Jump},
    move_and_slide::{MoveAndSlideConfig, character_sweep, move_and_slide},
};

const EXAMPLE_MOVEMENT_SPEED: f32 = 8.0;
const EXAMPLE_FLOOR_ACCELERATION: f32 = 10.0;
const EXAMPLE_AIR_ACCELERATION: f32 = 3.0;
const EXAMPLE_FRICTION: f32 = 12.0;
const EXAMPLE_WALKABLE_ANGLE: f32 = PI / 4.0;
const EXAMPLE_JUMP_IMPULSE: f32 = 6.0;
const EXAMPLE_GRAVITY: f32 = 16.0; // realistic earth gravity tend to feel wrong for games
const EXAMPLE_CHARACTER_HEIGHT: f32 = 1.0;
const EXAMPLE_CHARACTER_RADIUS: f32 = 0.35;
const EXAMPLE_GROUND_CHECK_DISTANCE: f32 = 0.2;

pub struct KCCPlugin;

impl Plugin for KCCPlugin {
    fn build(&self, app: &mut App) {
        app.add_systems(Update, movement);
    }
}

#[derive(Component)]
#[require(
    RigidBody = RigidBody::Kinematic,
    Collider = Cylinder::new(EXAMPLE_CHARACTER_RADIUS, EXAMPLE_CHARACTER_HEIGHT),
)]
pub struct Character {
    velocity: Vec3,
    floor: Option<Dir3>,
    up: Dir3,
}

impl Default for Character {
    fn default() -> Self {
        Self {
            velocity: Vec3::ZERO,
            floor: None,
            up: Dir3::Y,
        }
    }
}

<<<<<<< HEAD
=======
// Marker component used to freeze player movement when the main camera is in fly-mode.
// This shouldn't be strictly necessary if we figure out how to properly layer InputContexts.
#[derive(Component)]
pub struct Frozen;

const EXAMPLE_MOVEMENT_SPEED: f32 = 8.0;
const EXAMPLE_FLOOR_ACCELERATION: f32 = 100.0;
const EXAMPLE_AIR_ACCELERATION: f32 = 40.0;
const EXAMPLE_FRICTION: f32 = 60.0;
const EXAMPLE_WALKABLE_ANGLE: f32 = PI / 4.0;
const EXAMPLE_JUMP_IMPULSE: f32 = 6.0;
const EXAMPLE_GRAVITY: f32 = 20.0; // realistic earth gravity tend to feel wrong for games

>>>>>>> e7c5f057
fn movement(
    mut q_kcc: Query<
        (
            Entity,
            &Actions<DefaultContext>,
            &mut Transform,
            &mut Character,
            &Collider,
            &CollisionLayers,
        ),
        Without<Frozen>,
    >,
    main_camera: Single<&Transform, (With<MainCamera>, Without<Character>)>,
    sensors: Query<Entity, With<Sensor>>,
    time: Res<Time>,
    spatial_query: SpatialQuery,
) {
<<<<<<< HEAD
    for (entity, mut transform, mut character, collider, layers) in &mut q_kcc {
        let config = MoveAndSlideConfig::default();

        let mut jumped = false;
        let action_state = q_input.action::<Jump>().state();
        if action_state == ActionState::Fired || action_state == ActionState::Ongoing {
=======
    let main_camera_transform = main_camera.into_inner();
    for (entity, actions, mut transform, mut character, collider, layers) in &mut q_kcc {
        if actions.action::<Jump>().state() == ActionState::Fired {
>>>>>>> e7c5f057
            if character.floor.is_some() {
                character.velocity.y = EXAMPLE_JUMP_IMPULSE;
                character.floor = None;
                jumped = true;
            }
        }

        // Get the raw 2D input vector
        let input_vec = actions.action::<input::Move>().value().as_axis2d();

        // Rotate the movement direction vector by the camera's yaw
<<<<<<< HEAD
        let direction =
            (transform.rotation * Vec3::new(input_vec.x, 0.0, -input_vec.y)).normalize_or_zero();

        let max_acceleration = match character.floor {
            Some(floor_normal) => {
                // Apply friction to the full velocity
                character.velocity = apply_friction(
                    character.velocity,  
                    character.velocity.length(), 
                    EXAMPLE_FRICTION, 
                    time.delta_secs()
                );
=======
        let mut direction =
            main_camera_transform.rotation * Vec3::new(input_vec.x, 0.0, -input_vec.y);

        let max_acceleration = match character.floor {
            Some(floor_normal) => {
                if let Some(apply_friction_result) =
                    apply_friction(character.velocity, EXAMPLE_FRICTION, time.delta_secs())
                {
                    character.velocity = apply_friction_result.new_velocity;
                }

                // Make sure velocity is never towards the floor since this makes the jump height inconsistent
                let downward_vel = character.velocity.dot(*floor_normal).min(0.0);
                character.velocity -= floor_normal * downward_vel;

                // Project input direction on the floor normal to allow walking down slopes
                // TODO: this is wrong, walking diagonally up/down slopes will be slightly off direction wise,
                // even more so for steep slopes.
                direction = direction
                    .reject_from_normalized(*floor_normal)
                    .normalize_or_zero();

>>>>>>> e7c5f057
                EXAMPLE_FLOOR_ACCELERATION
            }
            None => {
                // Apply gravity when not grounded
                let gravity = character.up * -EXAMPLE_GRAVITY * time.delta_secs();
                character.velocity += gravity;

                EXAMPLE_AIR_ACCELERATION
            }
        };

        // accelerate in the movement direction
<<<<<<< HEAD
        let current_speed = character.velocity.dot(direction);
        character.velocity += accelerate(
=======
        if let Some(accelerate_result) = accelerate(
            character.velocity,
>>>>>>> e7c5f057
            direction,
            EXAMPLE_MOVEMENT_SPEED,
            current_speed,
            max_acceleration,
            time.delta_secs(),
        ) {
            character.velocity = accelerate_result.new_velocity;
        }

        let rotation = transform.rotation;

        // Filter out the character entity as well as any entities not in the character's collision filter
        let mut filter = SpatialQueryFilter::default()
            .with_excluded_entities([entity])
            .with_mask(layers.filters);

        // Also filter out sensor entities
        filter.excluded_entities.extend(sensors);

        let up = character.up;

        // Check if the floor is walkable
        let is_walkable = |hit: ShapeHitData| {
            let slope_angle = up.angle_between(hit.normal1);
            slope_angle < EXAMPLE_WALKABLE_ANGLE
        };

        let mut floor: Option<Dir3> = None;

        if let Some(move_and_slide_result) = move_and_slide(
            &spatial_query,
            collider,
            transform.translation,
            character.velocity,
            rotation,
            config,
            &filter,
            time.delta_secs(),
            |hit| {
                if is_walkable(hit.raw_hit) {
                    floor = Some(Dir3::new(hit.raw_hit.normal1).unwrap_or(Dir3::Y));
                }
            },
        ) {
            transform.translation = move_and_slide_result.new_translation;
            character.velocity = move_and_slide_result.new_velocity;
        }

        if !jumped {
            let ground_collider = Collider::cylinder(
                EXAMPLE_CHARACTER_RADIUS,
                EXAMPLE_CHARACTER_HEIGHT
            );
            if let Some((_safe_movement_distance, hit)) = character_sweep(
                &ground_collider,
                config.epsilon,
                transform.translation,
                -character.up,
                EXAMPLE_GROUND_CHECK_DISTANCE,
                rotation,
                &spatial_query,
                &filter,
            ) {
                if is_walkable(hit) {
                    floor = Some(Dir3::new(hit.normal1).unwrap_or(Dir3::Y));
                }
            }
        }

        character.floor = floor;
    }
}

<<<<<<< HEAD
/// This is a simple example inspired by Quake 3, users are expected to bring their own logic for acceleration.
fn accelerate(
    wish_direction: Vec3,
    wish_speed: f32,
    current_speed: f32,
    accel: f32,
    delta_seconds: f32,
) -> Vec3 {
    let add_speed = wish_speed - current_speed;

    if add_speed <= 0.0 {
        return Vec3::ZERO;
=======
pub struct AccelerateResult {
    pub new_velocity: Vec3,
}

/// This is a simple example inspired by Quake, users are expected to bring their own logic for acceleration.
fn accelerate(
    velocity: Vec3,
    direction: impl TryInto<Dir3>,
    max_acceleration: f32,
    target_speed: f32,
    delta: f32,
) -> Option<AccelerateResult> {
    let Ok(direction) = direction.try_into() else {
        return None;
    };

    // Current speed in the desired direction.
    let current_speed = velocity.dot(*direction);

    // No acceleration is needed if current speed exceeds target.
    if current_speed >= target_speed {
        return None;
>>>>>>> e7c5f057
    }

    let mut accel_speed = accel * delta_seconds * wish_speed;
    if accel_speed > add_speed {
        accel_speed = add_speed;
    }

<<<<<<< HEAD
    wish_direction * accel_speed
}

// Also from Quake 3
fn apply_friction(velocity: Vec3, current_speed: f32, drag: f32, delta_seconds: f32) -> Vec3 {
    let mut new_speed;
    let mut drop = 0.0;

    drop += current_speed * drag * delta_seconds;

    new_speed = current_speed - drop;
    if new_speed < 0.0 {
        new_speed = 0.0;
=======
    Some(AccelerateResult {
        new_velocity: velocity + accel_speed * direction,
    })
}

pub struct ApplyFrictionResult {
    pub new_velocity: Vec3,
}

/// Constant acceleration in the opposite direction of velocity.
pub fn apply_friction(velocity: Vec3, friction: f32, delta: f32) -> Option<ApplyFrictionResult> {
    let speed_sq = velocity.length_squared();

    if speed_sq < 1e-4 {
        return None;
>>>>>>> e7c5f057
    }

    if new_speed != 0.0 {
        new_speed /= current_speed;
    }

<<<<<<< HEAD
    velocity * new_speed
=======
    Some(ApplyFrictionResult {
        new_velocity: velocity * factor,
    })
>>>>>>> e7c5f057
}<|MERGE_RESOLUTION|>--- conflicted
+++ resolved
@@ -19,7 +19,7 @@
 const EXAMPLE_WALKABLE_ANGLE: f32 = PI / 4.0;
 const EXAMPLE_JUMP_IMPULSE: f32 = 6.0;
 const EXAMPLE_GRAVITY: f32 = 16.0; // realistic earth gravity tend to feel wrong for games
-const EXAMPLE_CHARACTER_HEIGHT: f32 = 1.0;
+const EXAMPLE_CHARACTER_HEIGHT: f32 = 1.7;
 const EXAMPLE_CHARACTER_RADIUS: f32 = 0.35;
 const EXAMPLE_GROUND_CHECK_DISTANCE: f32 = 0.2;
 
@@ -30,12 +30,19 @@
         app.add_systems(Update, movement);
     }
 }
+
+// Marker component used to freeze player movement when the main camera is in fly-mode.
+// This shouldn't be strictly necessary if we figure out how to properly layer InputContexts.
+#[derive(Component)]
+pub struct Frozen;
+
 
 #[derive(Component)]
 #[require(
     RigidBody = RigidBody::Kinematic,
     Collider = Cylinder::new(EXAMPLE_CHARACTER_RADIUS, EXAMPLE_CHARACTER_HEIGHT),
 )]
+
 pub struct Character {
     velocity: Vec3,
     floor: Option<Dir3>,
@@ -52,22 +59,6 @@
     }
 }
 
-<<<<<<< HEAD
-=======
-// Marker component used to freeze player movement when the main camera is in fly-mode.
-// This shouldn't be strictly necessary if we figure out how to properly layer InputContexts.
-#[derive(Component)]
-pub struct Frozen;
-
-const EXAMPLE_MOVEMENT_SPEED: f32 = 8.0;
-const EXAMPLE_FLOOR_ACCELERATION: f32 = 100.0;
-const EXAMPLE_AIR_ACCELERATION: f32 = 40.0;
-const EXAMPLE_FRICTION: f32 = 60.0;
-const EXAMPLE_WALKABLE_ANGLE: f32 = PI / 4.0;
-const EXAMPLE_JUMP_IMPULSE: f32 = 6.0;
-const EXAMPLE_GRAVITY: f32 = 20.0; // realistic earth gravity tend to feel wrong for games
-
->>>>>>> e7c5f057
 fn movement(
     mut q_kcc: Query<
         (
@@ -85,18 +76,14 @@
     time: Res<Time>,
     spatial_query: SpatialQuery,
 ) {
-<<<<<<< HEAD
-    for (entity, mut transform, mut character, collider, layers) in &mut q_kcc {
+    let main_camera_transform = main_camera.into_inner();
+
+    for (entity, actions, mut transform, mut character, collider, layers) in &mut q_kcc {
         let config = MoveAndSlideConfig::default();
 
         let mut jumped = false;
-        let action_state = q_input.action::<Jump>().state();
+        let action_state = actions.action::<Jump>().state();
         if action_state == ActionState::Fired || action_state == ActionState::Ongoing {
-=======
-    let main_camera_transform = main_camera.into_inner();
-    for (entity, actions, mut transform, mut character, collider, layers) in &mut q_kcc {
-        if actions.action::<Jump>().state() == ActionState::Fired {
->>>>>>> e7c5f057
             if character.floor.is_some() {
                 character.velocity.y = EXAMPLE_JUMP_IMPULSE;
                 character.floor = None;
@@ -108,9 +95,8 @@
         let input_vec = actions.action::<input::Move>().value().as_axis2d();
 
         // Rotate the movement direction vector by the camera's yaw
-<<<<<<< HEAD
         let direction =
-            (transform.rotation * Vec3::new(input_vec.x, 0.0, -input_vec.y)).normalize_or_zero();
+            (main_camera_transform.rotation * Vec3::new(input_vec.x, 0.0, -input_vec.y)).normalize_or_zero();
 
         let max_acceleration = match character.floor {
             Some(floor_normal) => {
@@ -121,30 +107,6 @@
                     EXAMPLE_FRICTION, 
                     time.delta_secs()
                 );
-=======
-        let mut direction =
-            main_camera_transform.rotation * Vec3::new(input_vec.x, 0.0, -input_vec.y);
-
-        let max_acceleration = match character.floor {
-            Some(floor_normal) => {
-                if let Some(apply_friction_result) =
-                    apply_friction(character.velocity, EXAMPLE_FRICTION, time.delta_secs())
-                {
-                    character.velocity = apply_friction_result.new_velocity;
-                }
-
-                // Make sure velocity is never towards the floor since this makes the jump height inconsistent
-                let downward_vel = character.velocity.dot(*floor_normal).min(0.0);
-                character.velocity -= floor_normal * downward_vel;
-
-                // Project input direction on the floor normal to allow walking down slopes
-                // TODO: this is wrong, walking diagonally up/down slopes will be slightly off direction wise,
-                // even more so for steep slopes.
-                direction = direction
-                    .reject_from_normalized(*floor_normal)
-                    .normalize_or_zero();
-
->>>>>>> e7c5f057
                 EXAMPLE_FLOOR_ACCELERATION
             }
             None => {
@@ -157,21 +119,14 @@
         };
 
         // accelerate in the movement direction
-<<<<<<< HEAD
         let current_speed = character.velocity.dot(direction);
         character.velocity += accelerate(
-=======
-        if let Some(accelerate_result) = accelerate(
-            character.velocity,
->>>>>>> e7c5f057
             direction,
             EXAMPLE_MOVEMENT_SPEED,
             current_speed,
             max_acceleration,
             time.delta_secs(),
-        ) {
-            character.velocity = accelerate_result.new_velocity;
-        }
+        );
 
         let rotation = transform.rotation;
 
@@ -237,7 +192,6 @@
     }
 }
 
-<<<<<<< HEAD
 /// This is a simple example inspired by Quake 3, users are expected to bring their own logic for acceleration.
 fn accelerate(
     wish_direction: Vec3,
@@ -250,30 +204,6 @@
 
     if add_speed <= 0.0 {
         return Vec3::ZERO;
-=======
-pub struct AccelerateResult {
-    pub new_velocity: Vec3,
-}
-
-/// This is a simple example inspired by Quake, users are expected to bring their own logic for acceleration.
-fn accelerate(
-    velocity: Vec3,
-    direction: impl TryInto<Dir3>,
-    max_acceleration: f32,
-    target_speed: f32,
-    delta: f32,
-) -> Option<AccelerateResult> {
-    let Ok(direction) = direction.try_into() else {
-        return None;
-    };
-
-    // Current speed in the desired direction.
-    let current_speed = velocity.dot(*direction);
-
-    // No acceleration is needed if current speed exceeds target.
-    if current_speed >= target_speed {
-        return None;
->>>>>>> e7c5f057
     }
 
     let mut accel_speed = accel * delta_seconds * wish_speed;
@@ -281,7 +211,6 @@
         accel_speed = add_speed;
     }
 
-<<<<<<< HEAD
     wish_direction * accel_speed
 }
 
@@ -295,34 +224,11 @@
     new_speed = current_speed - drop;
     if new_speed < 0.0 {
         new_speed = 0.0;
-=======
-    Some(AccelerateResult {
-        new_velocity: velocity + accel_speed * direction,
-    })
-}
-
-pub struct ApplyFrictionResult {
-    pub new_velocity: Vec3,
-}
-
-/// Constant acceleration in the opposite direction of velocity.
-pub fn apply_friction(velocity: Vec3, friction: f32, delta: f32) -> Option<ApplyFrictionResult> {
-    let speed_sq = velocity.length_squared();
-
-    if speed_sq < 1e-4 {
-        return None;
->>>>>>> e7c5f057
     }
 
     if new_speed != 0.0 {
         new_speed /= current_speed;
     }
 
-<<<<<<< HEAD
     velocity * new_speed
-=======
-    Some(ApplyFrictionResult {
-        new_velocity: velocity * factor,
-    })
->>>>>>> e7c5f057
 }