use std::f32::consts::PI;

use avian3d::prelude::{
    Collider, CollisionLayers, RigidBody, ShapeCastConfig, SpatialQuery, SpatialQueryFilter,
};
use bevy::prelude::*;
use bevy_enhanced_input::prelude::{ActionState, Actions};

use crate::{
    DefaultCamera, KCCMarker,
    input::{DefaultContext, Jump, Move},
};

pub struct KCCPlugin;

impl Plugin for KCCPlugin {
    fn build(&self, app: &mut App) {
        app.insert_resource(KCCConfig {
            max_walkable_slope_angle: 45.0,
            max_step_height: 0.5,
            ground_check_distance: 1.5,
        });
        app.add_systems(
            FixedUpdate,
            (update_grounded_and_sliding_state, movement).chain(),
        );
    }
}

#[derive(Component)]
pub struct KinematicVelocity(pub Vec3);

#[derive(Component)]
struct Grounded;

#[derive(Component)]
struct Sliding;

#[derive(Resource)]
struct KCCConfig {
    pub max_walkable_slope_angle: f32, // in degrees
    pub max_step_height: f32,
    pub ground_check_distance: f32,
}

#[derive(Bundle)]
pub struct KCCBundle {
    pub collider: Collider,
    pub rigid_body: RigidBody,
    pub kcc_marker: KCCMarker,
    pub kinematic_velocity: KinematicVelocity,
}

impl Default for KCCBundle {
    fn default() -> Self {
        Self {
            collider: Collider::capsule(0.35, 1.0),
            rigid_body: RigidBody::Kinematic,
            kcc_marker: KCCMarker,
            kinematic_velocity: KinematicVelocity(Vec3::ZERO),
        }
    }
}

const EXAMPLE_MOVEMENT_SPEED: f32 = 8.0;

fn movement(
    mut q_kcc: Query<
        (
            Entity,
            &mut Transform,
            &mut KinematicVelocity,
            &Collider,
            &CollisionLayers,
        ),
        With<KCCMarker>,
    >,
    q_input: Single<&Actions<DefaultContext>>,
    q_camera: Query<&Transform, (With<DefaultCamera>, Without<KCCMarker>)>,
    time: Res<Time>,
    spatial_query: SpatialQuery,
) {
    // get camera rotation yaw
    let Some(camera_transform) = q_camera.single().ok() else {
        warn!("No camera found!");
        return;
    };

    if q_input.action::<Jump>().state() == ActionState::Fired {
        println!("Jump action fired!");
    }

    // Get the raw 2D input vector
    let input_vec = q_input.action::<Move>().value().as_axis2d();

    let Some((entity, mut kcc_transform, mut kinematic_vel, collider, layers)) =
        q_kcc.single_mut().ok()
    else {
        warn!("No KCC found!");
        return;
    };

    // Rotate the movement direction vector by the camera's yaw
    // movement_dir = Quat::from_rotation_y(camera_yaw) * movement_dir;
    let direction = kcc_transform
        .rotation
        .mul_vec3(Vec3::new(input_vec.x, 0.0, -input_vec.y))
        .normalize_or_zero();

    let mut artifical_velocity = direction * EXAMPLE_MOVEMENT_SPEED;

<<<<<<< HEAD
=======
    // Apply the final movement
    // kcc_transform.translation += direction * EXAMPLE_MOVEMENT_SPEED * time.delta_secs();

    let rotation = kcc_transform.rotation;

    let filter = SpatialQueryFilter::default()
        .with_excluded_entities([entity])
        // this is just a random example
        .with_mask(layers.filters);

>>>>>>> 8df20a69
    move_and_slide(
        MoveAndSlideConfig::default(),
        collider,
        time.delta_secs(),
        &entity,
        &mut kcc_transform.translation,
        &mut artifical_velocity,
        rotation,
        &spatial_query,
<<<<<<< HEAD
    );

    // update the kinematic velocity
    kinematic_vel.0 = artifical_velocity.0;
=======
        &filter,
    )
>>>>>>> 8df20a69
}

////// EXAMPLE MOVEMENT /////////////
pub struct MoveAndSlideConfig {
    pub max_iterations: usize,
    pub epsilon: f32,
}

impl Default for MoveAndSlideConfig {
    fn default() -> Self {
        Self {
            max_iterations: 4,
            epsilon: 0.01,
        }
    }
}

#[allow(clippy::too_many_arguments)]
pub fn move_and_slide(
    config: MoveAndSlideConfig,
    collider: &Collider,
    delta_time: f32,
    entity: &Entity,
    translation: &mut Vec3,
    velocity: &mut Vec3,
    rotation: Quat,
    spatial_query: &SpatialQuery,
    filter: &SpatialQueryFilter,
) {
    let mut remaining_velocity = *velocity * delta_time;

    for _ in 0..config.max_iterations {
        if let Some(hit) = spatial_query.cast_shape(
            collider,
            *translation,
            rotation,
            Dir3::new(remaining_velocity.normalize_or_zero()).unwrap_or(Dir3::X),
            &ShapeCastConfig::from_max_distance(remaining_velocity.length()),
            filter,
        ) {
            // Calculate our safe distances to move
            let safe_distance = (hit.distance - config.epsilon).max(0.0);

            // How far is safe to translate by
            let safe_movement = remaining_velocity * safe_distance;

            // Move the transform to just before the point of collision
            *translation += safe_movement;

            // Update the velocity by how much we moved
            remaining_velocity -= safe_movement;

            // Project velocity onto the surface plane
            remaining_velocity = remaining_velocity.reject_from(hit.normal1);

            if remaining_velocity.dot(*velocity) < 0.0 {
                // Don't allow sliding back into the surface
                remaining_velocity = Vec3::ZERO;
                break;
            }
        } else {
            // No collision, move the full remaining distance
            *translation += remaining_velocity;
            break;
        }
    }

    // Update the velocity for the next frame
<<<<<<< HEAD
    velocity.0 = remaining_velocity;
}

fn update_grounded_and_sliding_state(
    mut q_kcc: Query<(Entity, &mut Transform, &mut KinematicVelocity, &Collider), With<KCCMarker>>,
    spatial_query: SpatialQuery,
    config: Res<KCCConfig>,
    mut commands: Commands,
) {
    let Some((entity, mut kcc_transform, mut kinematic_vel, collider)) = q_kcc.single_mut().ok()
    else {
        warn!("No KCC found!");
        return;
    };

    let filter = SpatialQueryFilter::default().with_excluded_entities(vec![entity]);

    let Some(ray) = spatial_query.cast_ray(
        kcc_transform.translation,
        Dir3::NEG_Y,
        config.ground_check_distance,
        false,
        &filter,
    ) else {
        // No ground detected, handle airborne state
        commands.entity(entity).remove::<Grounded>();
        commands.entity(entity).remove::<Sliding>();
        return;
    };

    // based on the angle of the normal, determine if we are grounded or sliding
    let angle = ray.normal.angle_between(Vec3::Y).to_degrees();
    let is_grounded = angle < config.max_walkable_slope_angle;

    let is_sliding = angle > config.max_walkable_slope_angle && angle < 90.0;

    if is_grounded {
        println!("Grounded! Angle: {}", angle);
        commands.entity(entity).insert(Grounded);
        commands.entity(entity).remove::<Sliding>();
    } else if is_sliding {
        println!("Sliding! Angle: {}", angle);
        commands.entity(entity).insert(Sliding);
        commands.entity(entity).remove::<Grounded>();
    } else {
        commands.entity(entity).remove::<Grounded>();
        commands.entity(entity).remove::<Sliding>();
    }
=======
    *velocity = remaining_velocity;
>>>>>>> 8df20a69
}<|MERGE_RESOLUTION|>--- conflicted
+++ resolved
@@ -109,19 +109,6 @@
 
     let mut artifical_velocity = direction * EXAMPLE_MOVEMENT_SPEED;
 
-<<<<<<< HEAD
-=======
-    // Apply the final movement
-    // kcc_transform.translation += direction * EXAMPLE_MOVEMENT_SPEED * time.delta_secs();
-
-    let rotation = kcc_transform.rotation;
-
-    let filter = SpatialQueryFilter::default()
-        .with_excluded_entities([entity])
-        // this is just a random example
-        .with_mask(layers.filters);
-
->>>>>>> 8df20a69
     move_and_slide(
         MoveAndSlideConfig::default(),
         collider,
@@ -131,15 +118,10 @@
         &mut artifical_velocity,
         rotation,
         &spatial_query,
-<<<<<<< HEAD
     );
 
     // update the kinematic velocity
     kinematic_vel.0 = artifical_velocity.0;
-=======
-        &filter,
-    )
->>>>>>> 8df20a69
 }
 
 ////// EXAMPLE MOVEMENT /////////////
@@ -208,8 +190,7 @@
     }
 
     // Update the velocity for the next frame
-<<<<<<< HEAD
-    velocity.0 = remaining_velocity;
+    *velocity = remaining_velocity;
 }
 
 fn update_grounded_and_sliding_state(
@@ -257,7 +238,4 @@
         commands.entity(entity).remove::<Grounded>();
         commands.entity(entity).remove::<Sliding>();
     }
-=======
-    *velocity = remaining_velocity;
->>>>>>> 8df20a69
 }