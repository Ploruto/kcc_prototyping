--- conflicted
+++ resolved
@@ -88,38 +88,6 @@
     trigger: Trigger<OnAdd, Actions<DefaultContext>>,
     mut players: Query<&mut Actions<DefaultContext>>,
 ) {
-<<<<<<< HEAD
-    let mut actions = players.get_mut(trigger.target()).unwrap();
-
-    // Bindings like WASD or sticks are very common,
-    // so we provide built-ins to assign all keys/axes at once.
-    // We don't assign any conditions and in this case the action will
-    // be triggered with any non-zero value.
-    // An action can have multiple inputs bound to it
-    // and will respond to any of them.
-    actions
-        .bind::<Move>()
-        .to((Cardinal::wasd_keys(), Axial::left_stick()));
-    // .with_modifiers((
-    //     DeadZone::default(), // Apply non-uniform normalization to ensure consistent speed, otherwise diagonal movement will be faster.
-    //     SmoothNudge::default(), // Make movement smooth and independent of the framerate. To only make it framerate-independent, use `DeltaScale`.
-    //     Scale::splat(0.3), // Additionally multiply by a constant to achieve the desired speed.
-    // ));
-
-    actions.bind::<Rotate>().to((
-        // You can attach modifiers to individual inputs as well.
-        Input::mouse_motion().with_modifiers((Scale::splat(0.1), Negate::all())),
-        Axial::right_stick().with_modifiers_each((Scale::splat(1.0), Negate::x())),
-    ));
-
-    actions.bind::<CaptureCursor>().to(MouseButton::Left);
-    actions.bind::<ReleaseCursor>().to(KeyCode::Escape);
-
-    actions
-        .bind::<Jump>()
-        .to(KeyCode::Space)
-        .with_conditions(JustPress::default());
-=======
     // Get the action map for the entity the component was added to
     if let Ok(mut actions) = players.get_mut(trigger.target()) {
         info!(
@@ -160,7 +128,6 @@
             trigger.target()
         );
     }
->>>>>>> e7c5f057
 }
 
 /// Binds actions specific to the FlyCameraContext.
